--- conflicted
+++ resolved
@@ -112,19 +112,16 @@
 	healthFile                         string
 	useNativeInterface                 bool
 	authorizedKeysFile                 string
-<<<<<<< HEAD
 	preferEndpoint                     string
 	healthMonitor                      *healthcheck.Monitor
-=======
-	
+
 	// New mTLS configuration variables
-	tlsClientCert     string
-	tlsClientKey      string
-	tlsClientCAs      []string
-	
+	tlsClientCert string
+	tlsClientKey  string
+	tlsClientCAs  []string
+
 	// Legacy PKCS12 support (deprecated)
-	tlsPrivateKey     string
->>>>>>> d52f89f6
+	tlsPrivateKey string
 )
 
 func main() {
@@ -138,7 +135,6 @@
 	updownScript = os.Getenv("UPDOWN_SCRIPT")
 	interfaceName = os.Getenv("INTERFACE")
 	generateAndSaveKeyTo = os.Getenv("GENERATE_AND_SAVE_KEY_TO")
-<<<<<<< HEAD
 	keepInterfaceEnv := os.Getenv("KEEP_INTERFACE")
 	acceptClientsEnv := os.Getenv("ACCEPT_CLIENTS")
 	useNativeInterfaceEnv := os.Getenv("USE_NATIVE_INTERFACE")
@@ -147,11 +143,6 @@
 	acceptClients = acceptClientsEnv == "true"
 	useNativeInterface = useNativeInterfaceEnv == "true"
 
-	tlsPrivateKey = os.Getenv("TLS_CLIENT_CERT")
-=======
-	keepInterface = os.Getenv("KEEP_INTERFACE") == "true"
-	acceptClients = os.Getenv("ACCEPT_CLIENTS") == "true"
->>>>>>> d52f89f6
 	dockerSocket = os.Getenv("DOCKER_SOCKET")
 	pingIntervalStr := os.Getenv("PING_INTERVAL")
 	pingTimeoutStr := os.Getenv("PING_TIMEOUT")
@@ -159,7 +150,7 @@
 	healthFile = os.Getenv("HEALTH_FILE")
 	// authorizedKeysFile = os.Getenv("AUTHORIZED_KEYS_FILE")
 	authorizedKeysFile = ""
-	
+
 	// Read new mTLS environment variables
 	tlsClientCert = os.Getenv("TLS_CLIENT_CERT")
 	tlsClientKey = os.Getenv("TLS_CLIENT_KEY")
@@ -171,7 +162,7 @@
 			tlsClientCAs[i] = strings.TrimSpace(ca)
 		}
 	}
-	
+
 	// Legacy PKCS12 support (deprecated)
 	tlsPrivateKey = os.Getenv("TLS_CLIENT_CERT_PKCS12")
 	// Keep backward compatibility with old environment variable name
@@ -206,7 +197,6 @@
 	if generateAndSaveKeyTo == "" {
 		flag.StringVar(&generateAndSaveKeyTo, "generateAndSaveKeyTo", "", "Path to save generated private key")
 	}
-<<<<<<< HEAD
 	if keepInterfaceEnv == "" {
 		flag.BoolVar(&keepInterface, "keep-interface", false, "Keep the WireGuard interface")
 	}
@@ -219,11 +209,6 @@
 	if tlsPrivateKey == "" {
 		flag.StringVar(&tlsPrivateKey, "tls-client-cert", "", "Path to client certificate used for mTLS")
 	}
-=======
-	flag.BoolVar(&keepInterface, "keep-interface", false, "Keep the WireGuard interface")
-	flag.BoolVar(&useNativeInterface, "native", false, "Use native WireGuard interface (requires WireGuard kernel module) and linux")
-	flag.BoolVar(&acceptClients, "accept-clients", false, "Accept clients on the WireGuard interface")
->>>>>>> d52f89f6
 	if dockerSocket == "" {
 		flag.StringVar(&dockerSocket, "docker-socket", "", "Path to Docker socket (typically /var/run/docker.sock)")
 	}
@@ -247,11 +232,11 @@
 	if tlsClientKey == "" {
 		flag.StringVar(&tlsClientKey, "tls-client-key", "", "Path to client private key file (PEM/DER format)")
 	}
-	
+
 	// Handle multiple CA files
 	var tlsClientCAsFlag stringSlice
 	flag.Var(&tlsClientCAsFlag, "tls-client-ca", "Path to CA certificate file for validating remote certificates (can be specified multiple times)")
-	
+
 	// Legacy PKCS12 flag (deprecated)
 	if tlsPrivateKey == "" {
 		flag.StringVar(&tlsPrivateKey, "tls-client-cert", "", "Path to client certificate (PKCS12 format) - DEPRECATED: use --tls-client-cert-file and --tls-client-key instead")
@@ -337,7 +322,7 @@
 	if err != nil {
 		logger.Fatal("Failed to generate private key: %v", err)
 	}
-	
+
 	// Create client option based on TLS configuration
 	var opt websocket.ClientOption
 	if tlsClientCert != "" && tlsClientKey != "" {
@@ -349,7 +334,7 @@
 		})
 		logger.Debug("Using separate certificate files for mTLS")
 		logger.Debug("Client cert: %s", tlsClientCert)
-		logger.Debug("Client key: %s", tlsClientKey) 
+		logger.Debug("Client key: %s", tlsClientKey)
 		logger.Debug("CA files: %v", tlsClientCAs)
 	} else if tlsPrivateKey != "" {
 		// Use existing PKCS12 configuration for backward compatibility
@@ -358,7 +343,7 @@
 		})
 		logger.Debug("Using PKCS12 file for mTLS: %s", tlsPrivateKey)
 	}
-	
+
 	// Create a new client
 	client, err := websocket.NewClient(
 		"newt",
@@ -379,7 +364,7 @@
 	logger.Debug("Endpoint: %v", endpoint)
 	logger.Debug("Log Level: %v", logLevel)
 	logger.Debug("Docker Network Validation Enabled: %v", dockerEnforceNetworkValidationBool)
-	
+
 	// Add new TLS debug logging
 	if tlsClientCert != "" {
 		logger.Debug("TLS Client Cert File: %v", tlsClientCert)
@@ -393,7 +378,7 @@
 	if tlsPrivateKey != "" {
 		logger.Debug("TLS PKCS12 File: %v", tlsPrivateKey)
 	}
-	
+
 	if dns != "" {
 		logger.Debug("Dns: %v", dns)
 	}
@@ -1269,42 +1254,42 @@
 	// Check for conflicting configurations
 	pkcs12Specified := tlsPrivateKey != ""
 	separateFilesSpecified := tlsClientCert != "" || tlsClientKey != "" || len(tlsClientCAs) > 0
-	
+
 	if pkcs12Specified && separateFilesSpecified {
 		return fmt.Errorf("cannot use both PKCS12 format (--tls-client-cert) and separate certificate files (--tls-client-cert-file, --tls-client-key, --tls-client-ca)")
 	}
-	
+
 	// If using separate files, both cert and key are required
 	if (tlsClientCert != "" && tlsClientKey == "") || (tlsClientCert == "" && tlsClientKey != "") {
 		return fmt.Errorf("both --tls-client-cert-file and --tls-client-key must be specified together")
 	}
-	
+
 	// Validate certificate files exist
 	if tlsClientCert != "" {
 		if _, err := os.Stat(tlsClientCert); os.IsNotExist(err) {
 			return fmt.Errorf("client certificate file does not exist: %s", tlsClientCert)
 		}
 	}
-	
+
 	if tlsClientKey != "" {
 		if _, err := os.Stat(tlsClientKey); os.IsNotExist(err) {
 			return fmt.Errorf("client key file does not exist: %s", tlsClientKey)
 		}
 	}
-	
+
 	// Validate CA files exist
 	for _, caFile := range tlsClientCAs {
 		if _, err := os.Stat(caFile); os.IsNotExist(err) {
 			return fmt.Errorf("CA certificate file does not exist: %s", caFile)
 		}
 	}
-	
+
 	// Validate PKCS12 file exists if specified
 	if tlsPrivateKey != "" {
 		if _, err := os.Stat(tlsPrivateKey); os.IsNotExist(err) {
 			return fmt.Errorf("PKCS12 certificate file does not exist: %s", tlsPrivateKey)
 		}
 	}
-	
+
 	return nil
 }